# -*- coding: utf-8 -*-
# vim: ts=4 sw=4 et
#
# Python MPV library module
# Copyright (C) 2017 Sebastian Götte <code@jaseg.net>
#
# This program is free software: you can redistribute it and/or modify it under the terms of the GNU Affero General
# Public License as published by the Free Software Foundation, either version 3 of the License, or (at your option) any
# later version.
#
# This program is distributed in the hope that it will be useful, but WITHOUT ANY WARRANTY; without even the implied
# warranty of MERCHANTABILITY or FITNESS FOR A PARTICULAR PURPOSE.  See the GNU Affero General Public License for more
# details.
#
# You should have received a copy of the GNU Affero General Public License along with this program.  If not, see
# <http://www.gnu.org/licenses/>.
#

from ctypes import *
import ctypes.util
import threading
import os
import sys
from warnings import warn
from functools import partial, wraps
import collections
import re
import traceback

if os.name == 'nt':
    backend = CDLL('mpv-1.dll')
    fs_enc = 'utf-8'
else:
    import locale
    lc, enc = locale.getlocale(locale.LC_NUMERIC)
    # libmpv requires LC_NUMERIC to be set to "C". Since messing with global variables everyone else relies upon is
    # still better than segfaulting, we are setting LC_NUMERIC to "C".
    locale.setlocale(locale.LC_NUMERIC, 'C')

    sofile = ctypes.util.find_library('mpv')
    if sofile is None:
        raise OSError("Cannot find libmpv in the usual places. Depending on your distro, you may try installing an "
                "mpv-devel or mpv-libs package. If you have libmpv around but this script can't find it, maybe consult "
                "the documentation for ctypes.util.find_library which this script uses to look up the library "
                "filename.")
    backend = CDLL(sofile)
    fs_enc = sys.getfilesystemencoding()


class MpvHandle(c_void_p):
    pass

class MpvOpenGLCbContext(c_void_p):
    pass


class PropertyUnavailableError(AttributeError):
    pass

class ErrorCode(object):
    """For documentation on these, see mpv's libmpv/client.h."""
    SUCCESS                 = 0
    EVENT_QUEUE_FULL        = -1
    NOMEM                   = -2
    UNINITIALIZED           = -3
    INVALID_PARAMETER       = -4
    OPTION_NOT_FOUND        = -5
    OPTION_FORMAT           = -6
    OPTION_ERROR            = -7
    PROPERTY_NOT_FOUND      = -8
    PROPERTY_FORMAT         = -9
    PROPERTY_UNAVAILABLE    = -10
    PROPERTY_ERROR          = -11
    COMMAND                 = -12

    EXCEPTION_DICT = {
             0:     None,
            -1:     lambda *a: MemoryError('mpv event queue full', *a),
            -2:     lambda *a: MemoryError('mpv cannot allocate memory', *a),
            -3:     lambda *a: ValueError('Uninitialized mpv handle used', *a),
            -4:     lambda *a: ValueError('Invalid value for mpv parameter', *a),
            -5:     lambda *a: AttributeError('mpv option does not exist', *a),
            -6:     lambda *a: TypeError('Tried to set mpv option using wrong format', *a),
            -7:     lambda *a: ValueError('Invalid value for mpv option', *a),
            -8:     lambda *a: AttributeError('mpv property does not exist', *a),
            # Currently (mpv 0.18.1) there is a bug causing a PROPERTY_FORMAT error to be returned instead of
            # INVALID_PARAMETER when setting a property-mapped option to an invalid value.
            -9:     lambda *a: TypeError('Tried to get/set mpv property using wrong format, or passed invalid value', *a),
            -10:    lambda *a: PropertyUnavailableError('mpv property is not available', *a),
            -11:    lambda *a: RuntimeError('Generic error getting or setting mpv property', *a),
            -12:    lambda *a: SystemError('Error running mpv command', *a) }

    @staticmethod
    def default_error_handler(ec, *args):
        return ValueError(_mpv_error_string(ec).decode('utf-8'), ec, *args)

    @classmethod
    def raise_for_ec(kls, ec, func, *args):
        ec = 0 if ec > 0 else ec
        ex = kls.EXCEPTION_DICT.get(ec , kls.default_error_handler)
        if ex:
            raise ex(ec, *args)


class MpvFormat(c_int):
    NONE        = 0
    STRING      = 1
    OSD_STRING  = 2
    FLAG        = 3
    INT64       = 4
    DOUBLE      = 5
    NODE        = 6
    NODE_ARRAY  = 7
    NODE_MAP    = 8
    BYTE_ARRAY  = 9

    def __eq__(self, other):
        return self is other or self.value == other or self.value == int(other)

    def __repr__(self):
        return ['NONE', 'STRING', 'OSD_STRING', 'FLAG', 'INT64', 'DOUBLE', 'NODE', 'NODE_ARRAY', 'NODE_MAP',
                'BYTE_ARRAY'][self.value]

    def __hash__(self):
        return self.value


class MpvEventID(c_int):
    NONE                    = 0
    SHUTDOWN                = 1
    LOG_MESSAGE             = 2
    GET_PROPERTY_REPLY      = 3
    SET_PROPERTY_REPLY      = 4
    COMMAND_REPLY           = 5
    START_FILE              = 6
    END_FILE                = 7
    FILE_LOADED             = 8
    TRACKS_CHANGED          = 9
    TRACK_SWITCHED          = 10
    IDLE                    = 11
    PAUSE                   = 12
    UNPAUSE                 = 13
    TICK                    = 14
    SCRIPT_INPUT_DISPATCH   = 15
    CLIENT_MESSAGE          = 16
    VIDEO_RECONFIG          = 17
    AUDIO_RECONFIG          = 18
    METADATA_UPDATE         = 19
    SEEK                    = 20
    PLAYBACK_RESTART        = 21
    PROPERTY_CHANGE         = 22
    CHAPTER_CHANGE          = 23

    ANY = ( SHUTDOWN, LOG_MESSAGE, GET_PROPERTY_REPLY, SET_PROPERTY_REPLY, COMMAND_REPLY, START_FILE, END_FILE,
            FILE_LOADED, TRACKS_CHANGED, TRACK_SWITCHED, IDLE, PAUSE, UNPAUSE, TICK, SCRIPT_INPUT_DISPATCH,
            CLIENT_MESSAGE, VIDEO_RECONFIG, AUDIO_RECONFIG, METADATA_UPDATE, SEEK, PLAYBACK_RESTART, PROPERTY_CHANGE,
            CHAPTER_CHANGE )

    def __repr__(self):
        return ['NONE', 'SHUTDOWN', 'LOG_MESSAGE', 'GET_PROPERTY_REPLY', 'SET_PROPERTY_REPLY', 'COMMAND_REPLY',
                'START_FILE', 'END_FILE', 'FILE_LOADED', 'TRACKS_CHANGED', 'TRACK_SWITCHED', 'IDLE', 'PAUSE', 'UNPAUSE',
                'TICK', 'SCRIPT_INPUT_DISPATCH', 'CLIENT_MESSAGE', 'VIDEO_RECONFIG', 'AUDIO_RECONFIG',
                'METADATA_UPDATE', 'SEEK', 'PLAYBACK_RESTART', 'PROPERTY_CHANGE', 'CHAPTER_CHANGE'][self.value]

    @classmethod
    def from_str(kls, s):
        return getattr(kls, s.upper().replace('-', '_'))


identity_decoder = lambda b: b
strict_decoder = lambda b: b.decode('utf-8')
def lazy_decoder(b):
    try:
        return b.decode('utf-8')
    except UnicodeDecodeError:
        return b

class MpvNodeList(Structure):
    def array_value(self, decoder=identity_decoder):
        return [ self.values[i].node_value(decoder) for i in range(self.num) ]

    def dict_value(self, decoder=identity_decoder):
        return { self.keys[i].decode('utf-8'):
                self.values[i].node_value(decoder) for i in range(self.num) }

class MpvByteArray(Structure):
    _fields_ = [('data', c_void_p),
                ('size', c_size_t)]

    def bytes_value(self):
        return cast(self.data, POINTER(c_char))[:self.size]

class MpvNode(Structure):
    def node_value(self, decoder=identity_decoder):
        return MpvNode.node_cast_value(self.val, self.format.value, decoder)

    @staticmethod
    def node_cast_value(v, fmt=MpvFormat.NODE, decoder=identity_decoder):
<<<<<<< HEAD
        if fmt == MpvFormat.NONE:
            return None
        elif fmt == MpvFormat.STRING:
            return decoder(v.string)
        elif fmt == MpvFormat.OSD_STRING:
            return v.string.decode('utf-8')
        elif fmt == MpvFormat.FLAG:
            return bool(v.flag)
        elif fmt == MpvFormat.INT64:
            return v.int64
        elif fmt == MpvFormat.DOUBLE:
            return v.double
        else:
            if not v.node: # Check for null pointer
                return None
            if fmt == MpvFormat.NODE:
                return v.node.contents.node_value(decoder)
            elif fmt == MpvFormat.NODE_ARRAY:
                return v.list.contents.array_value(decoder)
            elif fmt == MpvFormat.NODE_MAP:
                return v.map.contents.dict_value(decoder)
            elif fmt == MpvFormat.BYTE_ARRAY:
                return v.byte_array.contents.bytes_value()
            else:
                raise TypeError('Unknown MPV node format {}. Please submit a bug report.'.format(fmt))

class MpvNodeUnion(Union):
    _fields_ = [('string', c_char_p),
                ('flag', c_int),
                ('int64', c_int64),
                ('double', c_double),
                ('node', POINTER(MpvNode)),
                ('list', POINTER(MpvNodeList)),
                ('map', POINTER(MpvNodeList)),
                ('byte_array', POINTER(MpvByteArray))]

MpvNode._fields_ = [('val', MpvNodeUnion),
                    ('format', MpvFormat)]
=======
        return {
            MpvFormat.NONE:         lambda v: None,
            MpvFormat.STRING:       lambda v: decoder(cast(v, POINTER(c_char_p)).contents.value),
            MpvFormat.OSD_STRING:   lambda v: cast(v, POINTER(c_char_p)).contents.value.decode('utf-8'),
            MpvFormat.FLAG:         lambda v: bool(cast(v, POINTER(c_int)).contents.value),
            MpvFormat.INT64:        lambda v: cast(v, POINTER(c_longlong)).contents.value,
            MpvFormat.DOUBLE:       lambda v: cast(v, POINTER(c_double)).contents.value,
            MpvFormat.NODE:         lambda v: MpvNode.node_cast_value(v, cast(v, POINTER(MpvNode)).contents.format.value, decoder),
            MpvFormat.NODE_ARRAY:   lambda v: cast(v, POINTER(POINTER(MpvNodeList))).contents.contents.array_value(decoder),
            MpvFormat.NODE_MAP:     lambda v: cast(v, POINTER(POINTER(MpvNodeList))).contents.contents.dict_value(decoder),
            MpvFormat.BYTE_ARRAY:   lambda v: cast(v, POINTER(POINTER(MpvByteArray))).contents.contents.bytes_value(),
            }[fmt](v)
>>>>>>> 4d620aed

MpvNodeList._fields_ = [('num', c_int),
                        ('values', POINTER(MpvNode)),
                        ('keys', POINTER(c_char_p))]

class MpvSubApi(c_int):
    MPV_SUB_API_OPENGL_CB   = 1

class MpvEvent(Structure):
    _fields_ = [('event_id', MpvEventID),
                ('error', c_int),
                ('reply_userdata', c_ulonglong),
                ('data', c_void_p)]

    def as_dict(self, decoder=identity_decoder):
        dtype = {MpvEventID.END_FILE:               MpvEventEndFile,
                MpvEventID.PROPERTY_CHANGE:         MpvEventProperty,
                MpvEventID.GET_PROPERTY_REPLY:      MpvEventProperty,
                MpvEventID.LOG_MESSAGE:             MpvEventLogMessage,
                MpvEventID.SCRIPT_INPUT_DISPATCH:   MpvEventScriptInputDispatch,
                MpvEventID.CLIENT_MESSAGE:          MpvEventClientMessage
            }.get(self.event_id.value, None)
        return {'event_id': self.event_id.value,
                'error': self.error,
                'reply_userdata': self.reply_userdata,
                'event': cast(self.data, POINTER(dtype)).contents.as_dict(decoder=decoder) if dtype else None}

class MpvEventProperty(Structure):
    _fields_ = [('name', c_char_p),
                ('format', MpvFormat),
                ('data', MpvNodeUnion)]
    def as_dict(self, decoder=identity_decoder):
        value = MpvNode.node_cast_value(self.data, self.format.value, decoder)
        return {'name': self.name.decode('utf-8'),
                'format': self.format,
                'data': self.data,
                'value': value}

class MpvEventLogMessage(Structure):
    _fields_ = [('prefix', c_char_p),
                ('level', c_char_p),
                ('text', c_char_p)]

    def as_dict(self, decoder=identity_decoder):
        return { 'prefix': self.prefix.decode('utf-8'),
                 'level':  self.level.decode('utf-8'),
                 'text':   decoder(self.text).rstrip() }

class MpvEventEndFile(c_int):
    EOF_OR_INIT_FAILURE = 0
    RESTARTED           = 1
    ABORTED             = 2
    QUIT                = 3

    def as_dict(self, decoder=identity_decoder):
        return {'reason': self.value}

class MpvEventScriptInputDispatch(Structure):
    _fields_ = [('arg0', c_int),
                ('type', c_char_p)]

    def as_dict(self, decoder=identity_decoder):
        pass # TODO

class MpvEventClientMessage(Structure):
    _fields_ = [('num_args', c_int),
                ('args', POINTER(c_char_p))]

    def as_dict(self, decoder=identity_decoder):
        return { 'args': [ self.args[i].decode('utf-8') for i in range(self.num_args) ] }

WakeupCallback = CFUNCTYPE(None, c_void_p)

OpenGlCbUpdateFn = CFUNCTYPE(None, c_void_p)
OpenGlCbGetProcAddrFn = CFUNCTYPE(None, c_void_p, c_char_p)

def _handle_func(name, args, restype, errcheck, ctx=MpvHandle):
    func = getattr(backend, name)
    func.argtypes = [ctx] + args if ctx else args
    if restype is not None:
        func.restype = restype
    if errcheck is not None:
        func.errcheck = errcheck
    globals()['_'+name] = func

def bytes_free_errcheck(res, func, *args):
    notnull_errcheck(res, func, *args)
    rv = cast(res, c_void_p).value
    _mpv_free(res)
    return rv

def notnull_errcheck(res, func, *args):
    if res is None:
        raise RuntimeError('Underspecified error in MPV when calling {} with args {!r}: NULL pointer returned.'\
                'Please consult your local debugger.'.format(func.__name__, args))
    return res

ec_errcheck = ErrorCode.raise_for_ec

def _handle_gl_func(name, args=[], restype=None):
    _handle_func(name, args, restype, errcheck=None, ctx=MpvOpenGLCbContext)

backend.mpv_client_api_version.restype = c_ulong
def _mpv_client_api_version():
    ver = backend.mpv_client_api_version()
    return ver>>16, ver&0xFFFF

backend.mpv_free.argtypes = [c_void_p]
_mpv_free = backend.mpv_free

backend.mpv_free_node_contents.argtypes = [c_void_p]
_mpv_free_node_contents = backend.mpv_free_node_contents

backend.mpv_create.restype = MpvHandle
_mpv_create = backend.mpv_create

_handle_func('mpv_create_client',           [c_char_p],                                 MpvHandle, notnull_errcheck)
_handle_func('mpv_client_name',             [],                                         c_char_p, errcheck=None)
_handle_func('mpv_initialize',              [],                                         c_int, ec_errcheck)
_handle_func('mpv_detach_destroy',          [],                                         None, errcheck=None)
_handle_func('mpv_terminate_destroy',       [],                                         None, errcheck=None)
_handle_func('mpv_load_config_file',        [c_char_p],                                 c_int, ec_errcheck)
_handle_func('mpv_get_time_us',             [],                                         c_ulonglong, errcheck=None)

_handle_func('mpv_set_option',              [c_char_p, MpvFormat, c_void_p],            c_int, ec_errcheck)
_handle_func('mpv_set_option_string',       [c_char_p, c_char_p],                       c_int, ec_errcheck)

_handle_func('mpv_command',                 [POINTER(c_char_p)],                        c_int, ec_errcheck)
_handle_func('mpv_command_string',          [c_char_p, c_char_p],                       c_int, ec_errcheck)
_handle_func('mpv_command_async',           [c_ulonglong, POINTER(c_char_p)],           c_int, ec_errcheck)
_handle_func('mpv_command_node',            [POINTER(MpvNode), POINTER(MpvNode)],       c_int, ec_errcheck)
_handle_func('mpv_command_async',           [c_ulonglong, POINTER(MpvNode)],            c_int, ec_errcheck)

_handle_func('mpv_set_property',            [c_char_p, MpvFormat, c_void_p],            c_int, ec_errcheck)
_handle_func('mpv_set_property_string',     [c_char_p, c_char_p],                       c_int, ec_errcheck)
_handle_func('mpv_set_property_async',      [c_ulonglong, c_char_p, MpvFormat,c_void_p],c_int, ec_errcheck)
_handle_func('mpv_get_property',            [c_char_p, MpvFormat, c_void_p],            c_int, ec_errcheck)
_handle_func('mpv_get_property_string',     [c_char_p],                                 c_void_p, bytes_free_errcheck)
_handle_func('mpv_get_property_osd_string', [c_char_p],                                 c_void_p, bytes_free_errcheck)
_handle_func('mpv_get_property_async',      [c_ulonglong, c_char_p, MpvFormat],         c_int, ec_errcheck)
_handle_func('mpv_observe_property',        [c_ulonglong, c_char_p, MpvFormat],         c_int, ec_errcheck)
_handle_func('mpv_unobserve_property',      [c_ulonglong],                              c_int, ec_errcheck)

_handle_func('mpv_event_name',              [c_int],                                    c_char_p, errcheck=None, ctx=None)
_handle_func('mpv_error_string',            [c_int],                                    c_char_p, errcheck=None, ctx=None)

_handle_func('mpv_request_event',           [MpvEventID, c_int],                        c_int, ec_errcheck)
_handle_func('mpv_request_log_messages',    [c_char_p],                                 c_int, ec_errcheck)
_handle_func('mpv_wait_event',              [c_double],                                 POINTER(MpvEvent), errcheck=None)
_handle_func('mpv_wakeup',                  [],                                         None, errcheck=None)
_handle_func('mpv_set_wakeup_callback',     [WakeupCallback, c_void_p],                 None, errcheck=None)
_handle_func('mpv_get_wakeup_pipe',         [],                                         c_int, errcheck=None)

_handle_func('mpv_get_sub_api',             [MpvSubApi],                                c_void_p, notnull_errcheck)

_handle_gl_func('mpv_opengl_cb_set_update_callback',    [OpenGlCbUpdateFn, c_void_p])
_handle_gl_func('mpv_opengl_cb_init_gl',                [c_char_p, OpenGlCbGetProcAddrFn, c_void_p],    c_int)
_handle_gl_func('mpv_opengl_cb_draw',                   [c_int, c_int, c_int],                          c_int)
_handle_gl_func('mpv_opengl_cb_render',                 [c_int, c_int],                                 c_int)
_handle_gl_func('mpv_opengl_cb_report_flip',            [c_ulonglong],                                  c_int)
_handle_gl_func('mpv_opengl_cb_uninit_gl',              [],                                             c_int)


def _mpv_coax_proptype(value, proptype=str):
    """Intelligently coax the given python value into something that can be understood as a proptype property."""
    if type(value) is bytes:
        return value;
    elif type(value) is bool:
        return b'yes' if value else b'no'
    elif proptype in (str, int, float):
        return str(proptype(value)).encode('utf-8')
    else:
        raise TypeError('Cannot coax value of type {} into property type {}'.format(type(value), proptype))

def _make_node_str_list(l):
    """Take a list of python objects and make a MPV string node array from it.

    As an example, the python list ``l = [ "foo", 23, false ]`` will result in the following MPV node object::

        struct mpv_node {
            .format = MPV_NODE_ARRAY,
            .u.list = *(struct mpv_node_array){
                .num = len(l),
                .keys = NULL,
                .values = struct mpv_node[len(l)] {
                    { .format = MPV_NODE_STRING, .u.string = l[0] },
                    { .format = MPV_NODE_STRING, .u.string = l[1] },
                    ...
                }
            }
        }
    """
    char_ps = [ c_char_p(_mpv_coax_proptype(e, str)) for e in l ]
    node_list = MpvNodeList(
        num=len(l),
        keys=None,
        values=( MpvNode * len(l))( *[ MpvNode(
                format=MpvFormat.STRING,
                val=MpvNodeUnion(string=p))
            for p in char_ps ]))
    node = MpvNode(
        format=MpvFormat.NODE_ARRAY,
        val=MpvNodeUnion(list=pointer(node_list)))
    return char_ps, node_list, node, cast(pointer(node), c_void_p)


def _event_generator(handle):
    while True:
        event = _mpv_wait_event(handle, -1).contents
        if event.event_id.value == MpvEventID.NONE:
            raise StopIteration()
        yield event


def _event_loop(event_handle, playback_cond, event_callbacks, message_handlers, property_handlers, log_handler):
    for event in _event_generator(event_handle):
        try:
            devent = event.as_dict(decoder=lazy_decoder) # copy data from ctypes
            eid = devent['event_id']
            for callback in event_callbacks:
                callback(devent)
            if eid in (MpvEventID.SHUTDOWN, MpvEventID.END_FILE):
                with playback_cond:
                    playback_cond.notify_all()
            if eid == MpvEventID.PROPERTY_CHANGE:
                pc = devent['event']
                name, value, _fmt = pc['name'], pc['value'], pc['format']

                for handler in property_handlers[name]:
                    handler(name, value)
            if eid == MpvEventID.LOG_MESSAGE and log_handler is not None:
                ev = devent['event']
                log_handler(ev['level'], ev['prefix'], ev['text'])
            if eid == MpvEventID.CLIENT_MESSAGE:
                # {'event': {'args': ['key-binding', 'foo', 'u-', 'g']}, 'reply_userdata': 0, 'error': 0, 'event_id': 16}
                target, *args = devent['event']['args']
                if target in message_handlers:
                    message_handlers[target](*args)
            if eid == MpvEventID.SHUTDOWN:
                _mpv_detach_destroy(event_handle)
                return
        except Exception as e:
            traceback.print_exc()

_py_to_mpv = lambda name: name.replace('_', '-')
_mpv_to_py = lambda name: name.replace('-', '_')

class _Proxy:
    def __init__(self, mpv):
        super().__setattr__('mpv', mpv)

class _PropertyProxy(_Proxy):
    def __dir__(self):
        return super().__dir__() + [ name.replace('-', '_') for name in self.mpv.property_list ]

class _FileLocalProxy(_Proxy):
    def __getitem__(self, name):
        return self.mpv.__getitem__(name, file_local=True)

    def __setitem__(self, name, value):
        return self.mpv.__setitem__(name, value, file_local=True)

    def __iter__(self):
        return iter(self.mpv)

class _OSDPropertyProxy(_PropertyProxy):
    def __getattr__(self, name):
        return self.mpv._get_property(_py_to_mpv(name), fmt=MpvFormat.OSD_STRING)

    def __setattr__(self, _name, _value):
        raise AttributeError('OSD properties are read-only. Please use the regular property API for writing.')

class _DecoderPropertyProxy(_PropertyProxy):
    def __init__(self, mpv, decoder):
        super().__init__(mpv)
        super().__setattr__('_decoder', decoder)

    def __getattr__(self, name):
        return self.mpv._get_property(_py_to_mpv(name), decoder=self._decoder)

    def __setattr__(self, name, value):
        setattr(self.mpv, _py_to_mpv(name), value)

class MPV(object):
    """See man mpv(1) for the details of the implemented commands. All mpv properties can be accessed as
    ``my_mpv.some_property`` and all mpv options can be accessed as ``my_mpv['some-option']``.

    By default, properties are returned as decoded ``str`` and an error is thrown if the value does not contain valid
    utf-8. To get a decoded ``str`` if possibly but ``bytes`` instead of an error if not, use
    ``my_mpv.lazy.some_property``. To always get raw ``bytes``, use ``my_mpv.raw.some_property``.  To access a
    property's decoded OSD value, use ``my_mpv.osd.some_property``.

    To get API information on an option, use ``my_mpv.option_info('option-name')``. To get API information on a
    property, use ``my_mpv.properties['property-name']``. Take care to use mpv's dashed-names instead of the
    underscore_names exposed on the python object.

    To make your program not barf hard the first time its used on a weird file system **always** access properties
    containing file names or file tags through ``MPV.raw``.
    """
    def __init__(self, *extra_mpv_flags, log_handler=None, start_event_thread=True, loglevel=None, **extra_mpv_opts):
        """Create an MPV instance.

        Extra arguments and extra keyword arguments will be passed to mpv as options.
        """

        self.handle = _mpv_create()
        self._event_thread = None

        _mpv_set_option_string(self.handle, b'audio-display', b'no')
        istr = lambda o: ('yes' if o else 'no') if type(o) is bool else str(o)
        try:
            for flag in extra_mpv_flags:
                _mpv_set_option_string(self.handle, flag.encode('utf-8'), b'')
            for k,v in extra_mpv_opts.items():
                _mpv_set_option_string(self.handle, k.replace('_', '-').encode('utf-8'), istr(v).encode('utf-8'))
        finally:
            _mpv_initialize(self.handle)

        self.osd = _OSDPropertyProxy(self)
        self.file_local = _FileLocalProxy(self)
        self.raw    = _DecoderPropertyProxy(self, identity_decoder)
        self.strict = _DecoderPropertyProxy(self, strict_decoder)
        self.lazy   = _DecoderPropertyProxy(self, lazy_decoder)

        self._event_callbacks = []
        self._property_handlers = collections.defaultdict(lambda: [])
        self._message_handlers = {}
        self._key_binding_handlers = {}
        self._playback_cond = threading.Condition()
        self._event_handle = _mpv_create_client(self.handle, b'py_event_handler')
        self._loop = partial(_event_loop, self._event_handle, self._playback_cond, self._event_callbacks,
                self._message_handlers, self._property_handlers, log_handler)
        if loglevel is not None or log_handler is not None:
            self.set_loglevel(loglevel or 'terminal-default')
        if start_event_thread:
            self._event_thread = threading.Thread(target=self._loop, name='MPVEventHandlerThread')
            self._event_thread.setDaemon(True)
            self._event_thread.start()
        else:
            self._event_thread = None

    def wait_for_playback(self):
        """Waits until playback of the current title is paused or done."""
        with self._playback_cond:
            self._playback_cond.wait()

    def wait_for_property(self, name, cond=lambda val: val, level_sensitive=True):
        """Waits until ``cond`` evaluates to a truthy value on the named property. This can be used to wait for
        properties such as ``idle_active`` indicating the player is done with regular playback and just idling around
        """
        sema = threading.Semaphore(value=0)
        def observer(name, val):
            if cond(val):
                sema.release()
        self.observe_property(name, observer)
        if not level_sensitive or not cond(getattr(self, name.replace('-', '_'))):
            sema.acquire()
        self.unobserve_property(name, observer)

    def __del__(self):
        if self.handle:
            self.terminate()

    def terminate(self):
        """Properly terminates this player instance. Preferably use this instead of relying on python's garbage
        collector to cause this to be called from the object's destructor.
        """
        self.handle, handle = None, self.handle
        if threading.current_thread() is self._event_thread:
            # Handle special case to allow event handle to be detached.
            # This is necessary since otherwise the event thread would deadlock itself.
            grim_reaper = threading.Thread(target=lambda: _mpv_terminate_destroy(handle))
            grim_reaper.start()
        else:
            _mpv_terminate_destroy(handle)
            if self._event_thread:
                self._event_thread.join()

    def set_loglevel(self, level):
        """Set MPV's log level. This adjusts which output will be sent to this object's log handlers. If you just want
        mpv's regular terminal output, you don't need to adjust this but just need to pass a log handler to the MPV
        constructur such as ``MPV(log_handler=print)``.

        Valid log levels are "no", "fatal", "error", "warn", "info", "v" "debug" and "trace". For details see your mpv's
        client.h header file.
        """
        _mpv_request_log_messages(self._event_handle, level.encode('utf-8'))

    def command(self, name, *args):
        """Execute a raw command."""
        args = [name.encode('utf-8')] + [ (arg if type(arg) is bytes else str(arg).encode('utf-8'))
                for arg in args if arg is not None ] + [None]
        _mpv_command(self.handle, (c_char_p*len(args))(*args))

    def node_command(self, name, *args, decoder=strict_decoder):
        _1, _2, _3, pointer = _make_node_str_list([name, *args])
        out = cast(create_string_buffer(sizeof(MpvNode)), POINTER(MpvNode))
        ppointer = cast(pointer, POINTER(MpvNode))
        _mpv_command_node(self.handle, ppointer, out)
        rv = out.contents.node_value(decoder=decoder)
        _mpv_free_node_contents(out)
        return rv

    def seek(self, amount, reference="relative", precision="default-precise"):
        """Mapped mpv seek command, see man mpv(1)."""
        self.command('seek', amount, reference, precision)

    def revert_seek(self):
        """Mapped mpv revert-seek command, see man mpv(1)."""
        self.command('revert_seek');

    def frame_step(self):
        """Mapped mpv frame-step command, see man mpv(1)."""
        self.command('frame_step')

    def frame_back_step(self):
        """Mapped mpv frame-back-step command, see man mpv(1)."""
        self.command('frame_back_step')

    def property_add(self, name, value=1):
        """Add the given value to the property's value. On overflow or underflow, clamp the property to the maximum. If
        ``value`` is omitted, assume ``1``.
        """
        self.command('add', name, value)

    def property_multiply(self, name, factor):
        """Multiply the value of a property with a numeric factor."""
        self.command('multiply', name, factor)

    def cycle(self, name, direction='up'):
        """Cycle the given property. ``up`` and ``down`` set the cycle direction. On overflow, set the property back to
        the minimum, on underflow set it to the maximum. If ``up`` or ``down`` is omitted, assume ``up``.
        """
        self.command('cycle', name, direction)

    def cycle_values(self, name, values, reverse=False):
        """Mapped mpv cycle-values command, see man mpv(1)."""
        if reverse:
            self.command('cycle_values', '!reverse', name, *values)
        else:
            self.command('cycle_values', name, *values)

    def screenshot(self, includes='subtitles', mode='single'):
        """Mapped mpv screenshot command, see man mpv(1)."""
        self.command('screenshot', includes, mode)

    def screenshot_to_file(self, filename, includes='subtitles'):
        """Mapped mpv screenshot-to-file command, see man mpv(1)."""
        self.command('screenshot_to_file', filename.encode(fs_enc), includes)

    def screenshot_raw(self, includes='subtitles'):
        """Mapped mpv screenshot-raw command, see man mpv(1). Returns a pillow Image object."""
        from PIL import Image
        res = self.node_command('screenshot-raw', includes)
        if res['format'] != 'bgr0':
            raise ValueError('Screenshot in unknown format "{}". Currently, only bgr0 is supported.'
                    .format(res['format']))
        img = Image.frombytes('RGBA', (res['w'], res['h']), res['data'])
        b,g,r,a = img.split()
        return Image.merge('RGB', (r,g,b))

    def playlist_next(self, mode='weak'):
        """Mapped mpv playlist-next command, see man mpv(1)."""
        self.command('playlist_next', mode)

    def playlist_prev(self, mode='weak'):
        """Mapped mpv playlist-prev command, see man mpv(1)."""
        self.command('playlist_prev', mode)

    @staticmethod
    def _encode_options(options):
        return ','.join('{}={}'.format(str(key), str(val)) for key, val in options.items())

    def loadfile(self, filename, mode='replace', **options):
        """Mapped mpv loadfile command, see man mpv(1)."""
        self.command('loadfile', filename.encode(fs_enc), mode, MPV._encode_options(options))

    def loadlist(self, playlist, mode='replace'):
        """Mapped mpv loadlist command, see man mpv(1)."""
        self.command('loadlist', playlist.encode(fs_enc), mode)

    def playlist_clear(self):
        """Mapped mpv playlist-clear command, see man mpv(1)."""
        self.command('playlist_clear')

    def playlist_remove(self, index='current'):
        """Mapped mpv playlist-remove command, see man mpv(1)."""
        self.command('playlist_remove', index)

    def playlist_move(self, index1, index2):
        """Mapped mpv playlist-move command, see man mpv(1)."""
        self.command('playlist_move', index1, index2)

    def run(self, command, *args):
        """Mapped mpv run command, see man mpv(1)."""
        self.command('run', command, *args)

    def quit(self, code=None):
        """Mapped mpv quit command, see man mpv(1)."""
        self.command('quit', code)

    def quit_watch_later(self, code=None):
        """Mapped mpv quit-watch-later command, see man mpv(1)."""
        self.command('quit_watch_later', code)

    def sub_add(self, filename):
        """Mapped mpv sub-add command, see man mpv(1)."""
        self.command('sub_add', filename.encode(fs_enc))

    def sub_remove(self, sub_id=None):
        """Mapped mpv sub-remove command, see man mpv(1)."""
        self.command('sub_remove', sub_id)

    def sub_reload(self, sub_id=None):
        """Mapped mpv sub-reload command, see man mpv(1)."""
        self.command('sub_reload', sub_id)

    def sub_step(self, skip):
        """Mapped mpv sub-step command, see man mpv(1)."""
        self.command('sub_step', skip)

    def sub_seek(self, skip):
        """Mapped mpv sub-seek command, see man mpv(1)."""
        self.command('sub_seek', skip)

    def toggle_osd(self):
        """Mapped mpv osd command, see man mpv(1)."""
        self.command('osd')

    def show_text(self, string, duration='-', level=None):
        """Mapped mpv show-text command, see man mpv(1)."""
        self.command('show_text', string, duration, level)

    def show_progress(self):
        """Mapped mpv show-progress command, see man mpv(1)."""
        self.command('show_progress')

    def discnav(self, command):
        """Mapped mpv discnav command, see man mpv(1)."""
        self.command('discnav', command)

    def write_watch_later_config(self):
        """Mapped mpv write-watch-later-config command, see man mpv(1)."""
        self.command('write_watch_later_config')

    def overlay_add(self, overlay_id, x, y, file_or_fd, offset, fmt, w, h, stride):
        """Mapped mpv overlay-add command, see man mpv(1)."""
        self.command('overlay_add', overlay_id, x, y, file_or_fd, offset, fmt, w, h, stride)

    def overlay_remove(self, overlay_id):
        """Mapped mpv overlay-remove command, see man mpv(1)."""
        self.command('overlay_remove', overlay_id)

    def script_message(self, *args):
        """Mapped mpv script-message command, see man mpv(1)."""
        self.command('script_message', *args)

    def script_message_to(self, target, *args):
        """Mapped mpv script-message-to command, see man mpv(1)."""
        self.command('script_message_to', target, *args)

    def ab_loop(self):
        """Mapped mpv ab-loop command, see man mpv(1)."""
        self.command('ab_loop')

    def observe_property(self, name, handler):
        """Register an observer on the named property. An observer is a function that is called with the new property
        value every time the property's value is changed. The basic function signature is ``fun(property_name,
        new_value)`` with new_value being the decoded property value as a python object. This function can be used as a
        function decorator if no handler is given.

        To unregister the observer, call either of ``mpv.unobserve_property(name, handler)``,
        ``mpv.unobserve_all_properties(handler)`` or the handler's ``unregister_mpv_properties`` attribute::

            @player.observe_property('volume')
            def my_handler(new_volume, *):
                print("It's loud!", volume)

            my_handler.unregister_mpv_properties()
        """
        self._property_handlers[name].append(handler)
        _mpv_observe_property(self._event_handle, hash(name)&0xffffffffffffffff, name.encode('utf-8'), MpvFormat.NODE)

    def property_observer(self, name):
        """Function decorator to register a property observer. See ``MPV.observe_property`` for details."""
        def wrapper(fun):
            self.observe_property(name, fun)
            fun.unobserve_mpv_properties = lambda: self.unobserve_property(name, fun)
            return fun
        return wrapper

    def unobserve_property(self, name, handler):
        """Unregister a property observer. This requires both the observed property's name and the handler function that
        was originally registered as one handler could be registered for several properties. To unregister a handler
        from *all* observed properties see ``unobserve_all_properties``.
        """
        self._property_handlers[name].remove(handler)
        if not self._property_handlers[name]:
            _mpv_unobserve_property(self._event_handle, hash(name)&0xffffffffffffffff)

    def unobserve_all_properties(self, handler):
        """Unregister a property observer from *all* observed properties."""
        for name in self._property_handlers:
            self.unobserve_property(name, handler)

    def register_message_handler(self, target, handler=None):
        """Register a mpv script message handler. This can be used to communicate with embedded lua scripts. Pass the
        script message target name this handler should be listening to and the handler function.

        WARNING: Only one handler can be registered at a time for any given target.

        To unregister the message handler, call its ``unregister_mpv_messages`` function::

            player = mpv.MPV()
            @player.message_handler('foo')
            def my_handler(some, args):
                print(args)

            my_handler.unregister_mpv_messages()
        """
        self._register_message_handler_internal(target, handler)

    def _register_message_handler_internal(self, target, handler):
        self._message_handlers[target] = handler

    def unregister_message_handler(self, target_or_handler):
        """Unregister a mpv script message handler for the given script message target name.

        You can also call the ``unregister_mpv_messages`` function attribute set on the handler function when it is
        registered.
        """
        if isinstance(target_or_handler, str):
            del self._message_handlers[target_or_handler]
        else:
            for key, val in self._message_handlers.items():
                if val == target_or_handler:
                    del self._message_handlers[key]

    def message_handler(self, target):
        """Decorator to register a mpv script message handler.

        WARNING: Only one handler can be registered at a time for any given target.

        To unregister the message handler, call its ``unregister_mpv_messages`` function::

            player = mpv.MPV()
            @player.message_handler('foo')
            def my_handler(some, args):
                print(args)

            my_handler.unregister_mpv_messages()
        """
        def register(handler):
            self._register_message_handler_internal(target, handler)
            handler.unregister_mpv_messages = lambda: self.unregister_message_handler(handler)
            return handler
        return register

    def register_event_callback(self, callback):
        """Register a blanket event callback receiving all event types.

        To unregister the event callback, call its ``unregister_mpv_events`` function::

            player = mpv.MPV()
            @player.event_callback('shutdown')
            def my_handler(event):
                print('It ded.')

            my_handler.unregister_mpv_events()
        """
        self._event_callbacks.append(callback)

    def unregister_event_callback(self, callback):
        """Unregiser an event callback."""
        self._event_callbacks.remove(callback)

    def event_callback(self, *event_types):
        """Function decorator to register a blanket event callback for the given event types. Event types can be given
        as str (e.g.  'start-file'), integer or MpvEventID object.

        WARNING: Due to the way this is filtering events, this decorator cannot be chained with itself.

        To unregister the event callback, call its ``unregister_mpv_events`` function::

            player = mpv.MPV()
            @player.event_callback('shutdown')
            def my_handler(event):
                print('It ded.')

            my_handler.unregister_mpv_events()
        """
        def register(callback):
            types = [MpvEventID.from_str(t) if isinstance(t, str) else t for t in event_types] or MpvEventID.ANY
            @wraps(callback)
            def wrapper(event, *args, **kwargs):
                if event['event_id'] in types:
                    callback(event, *args, **kwargs)
            self._event_callbacks.append(wrapper)
            wrapper.unregister_mpv_events = partial(self.unregister_event_callback, wrapper)
            return wrapper
        return register

    @staticmethod
    def _binding_name(callback_or_cmd):
        return 'py_kb_{:016x}'.format(hash(callback_or_cmd)&0xffffffffffffffff)

    def on_key_press(self, keydef, mode='force'):
        """Function decorator to register a simplified key binding. The callback is called whenever the key given is
        *pressed*.

        To unregister the callback function, you can call its ``unregister_mpv_key_bindings`` attribute::

            player = mpv.MPV()
            @player.on_key_press('Q')
            def binding():
                print('blep')

            binding.unregister_mpv_key_bindings()

        WARNING: For a single keydef only a single callback/command can be registered at the same time. If you register
        a binding multiple times older bindings will be overwritten and there is a possibility of references leaking. So
        don't do that.

        The BIG FAT WARNING regarding untrusted keydefs from the key_binding method applies here as well.
        """
        def register(fun):
            @self.key_binding(keydef, mode)
            @wraps(fun)
            def wrapper(state='p-', name=None):
                if state[0] in ('d', 'p'):
                    fun()
            return wrapper
        return register

    def key_binding(self, keydef, mode='force'):
        """Function decorator to register a low-level key binding.

        The callback function signature is ``fun(key_state, key_name)`` where ``key_state`` is either ``'U'`` for "key
        up" or ``'D'`` for "key down".

        The keydef format is: ``[Shift+][Ctrl+][Alt+][Meta+]<key>`` where ``<key>`` is either the literal character the
        key produces (ASCII or Unicode character), or a symbolic name (as printed by ``mpv --input-keylist``).

        To unregister the callback function, you can call its ``unregister_mpv_key_bindings`` attribute::

            player = mpv.MPV()
            @player.key_binding('Q')
            def binding(state, name):
                print('blep')

            binding.unregister_mpv_key_bindings()

        WARNING: For a single keydef only a single callback/command can be registered at the same time. If you register
        a binding multiple times older bindings will be overwritten and there is a possibility of references leaking. So
        don't do that.

        BIG FAT WARNING: mpv's key binding mechanism is pretty powerful.  This means, you essentially get arbitrary code
        exectution through key bindings. This interface makes some limited effort to sanitize the keydef given in the
        first parameter, but YOU SHOULD NOT RELY ON THIS IN FOR SECURITY. If your input comes from config files, this is
        completely fine--but, if you are about to pass untrusted input into this parameter, better double-check whether
        this is secure in your case.
        """
        def register(fun):
            fun.mpv_key_bindings = getattr(fun, 'mpv_key_bindings', []) + [keydef]
            def unregister_all():
                for keydef in fun.mpv_key_bindings:
                    self.unregister_key_binding(keydef)
            fun.unregister_mpv_key_bindings = unregister_all

            self.register_key_binding(keydef, fun, mode)
            return fun
        return register

    def register_key_binding(self, keydef, callback_or_cmd, mode='force'):
        """Register a key binding. This takes an mpv keydef and either a string containing a mpv command or a python
        callback function.  See ``MPV.key_binding`` for details.
        """
        if not re.match(r'(Shift+)?(Ctrl+)?(Alt+)?(Meta+)?(.|\w+)', keydef):
            raise ValueError('Invalid keydef. Expected format: [Shift+][Ctrl+][Alt+][Meta+]<key>\n'
                    '<key> is either the literal character the key produces (ASCII or Unicode character), or a '
                    'symbolic name (as printed by --input-keylist')
        binding_name = MPV._binding_name(keydef)
        if callable(callback_or_cmd):
            self._key_binding_handlers[binding_name] = callback_or_cmd
            self.register_message_handler('key-binding', self._handle_key_binding_message)
            self.command('define-section',
                    binding_name, '{} script-binding py_event_handler/{}'.format(keydef, binding_name), mode)
        elif isinstance(callback_or_cmd, str):
            self.command('define-section', binding_name, '{} {}'.format(keydef, callback_or_cmd), mode)
        else:
            raise TypeError('register_key_binding expects either an str with an mpv command or a python callable.')
        self.command('enable-section', binding_name, 'allow-hide-cursor+allow-vo-dragging')

    def _handle_key_binding_message(self, binding_name, key_state, key_name=None):
        self._key_binding_handlers[binding_name](key_state, key_name)

    def unregister_key_binding(self, keydef):
        """Unregister a key binding by keydef."""
        binding_name = MPV._binding_name(keydef)
        self.command('disable-section', binding_name)
        self.command('define-section', binding_name, '')
        if binding_name in self._key_binding_handlers:
            del self._key_binding_handlers[binding_name]
            if not self._key_binding_handlers:
                self.unregister_message_handler('key-binding')

    # Convenience functions
    def play(self, filename):
        """Play a path or URL (requires ``ytdl`` option to be set)."""
        self.loadfile(filename)

    @property
    def playlist_filenames(self):
        """Return all playlist item file names/URLs as a list of strs."""
        return [element['filename'] for element in self.playlist]

    def playlist_append(self, filename, **options):
        """Append a path or URL to the playlist. This does not start playing the file automatically. To do that, use
        ``MPV.loadfile(filename, 'append-play')``."""
        self.loadfile(filename, 'append', **options)

    # Property accessors
    def _get_property(self, name, decoder=strict_decoder, fmt=MpvFormat.NODE):
        out = create_string_buffer(sizeof(MpvNode))
        try:
            cval = _mpv_get_property(self.handle, name.encode('utf-8'), fmt, out)

            if fmt is MpvFormat.OSD_STRING:
                return cast(out, POINTER(c_char_p)).contents.value.decode('utf-8')
            elif fmt is MpvFormat.NODE:
                rv = cast(out, POINTER(MpvNode)).contents.node_value(decoder=decoder)
                _mpv_free_node_contents(out)
                return rv
            else:
                raise TypeError('_get_property only supports NODE and OSD_STRING formats.')
        except PropertyUnavailableError as ex:
            return None

    def _set_property(self, name, value):
        ename = name.encode('utf-8')
        if isinstance(value, (list, set, dict)):
            _1, _2, _3, pointer = _make_node_str_list(value)
            _mpv_set_property(self.handle, ename, MpvFormat.NODE, pointer)
        else:
            _mpv_set_property_string(self.handle, ename, _mpv_coax_proptype(value))

    def __getattr__(self, name):
        return self._get_property(_py_to_mpv(name), lazy_decoder)

    def __setattr__(self, name, value):
            try:
                if name != 'handle' and not name.startswith('_'):
                    self._set_property(_py_to_mpv(name), value)
                else:
                    super().__setattr__(name, value)
            except AttributeError:
                super().__setattr__(name, value)

    def __dir__(self):
        return super().__dir__() + [ name.replace('-', '_') for name in self.property_list ]

    @property
    def properties(self):
        return { name: self.option_info(name) for name in self.property_list }

    # Dict-like option access
    def __getitem__(self, name, file_local=False):
        """Get an option value."""
        prefix = 'file-local-options/' if file_local else 'options/'
        return self._get_property(prefix+name, lazy_decoder)

    def __setitem__(self, name, value, file_local=False):
        """Set an option value."""
        prefix = 'file-local-options/' if file_local else 'options/'
        return self._set_property(prefix+name, value)

    def __iter__(self):
        """Iterate over all option names."""
        return iter(self.options)

    def option_info(self, name):
        """Get information on the given option."""
        try:
            return self._get_property('option-info/'+name)
        except AttributeError:
            return None<|MERGE_RESOLUTION|>--- conflicted
+++ resolved
@@ -196,7 +196,6 @@
 
     @staticmethod
     def node_cast_value(v, fmt=MpvFormat.NODE, decoder=identity_decoder):
-<<<<<<< HEAD
         if fmt == MpvFormat.NONE:
             return None
         elif fmt == MpvFormat.STRING:
@@ -235,20 +234,6 @@
 
 MpvNode._fields_ = [('val', MpvNodeUnion),
                     ('format', MpvFormat)]
-=======
-        return {
-            MpvFormat.NONE:         lambda v: None,
-            MpvFormat.STRING:       lambda v: decoder(cast(v, POINTER(c_char_p)).contents.value),
-            MpvFormat.OSD_STRING:   lambda v: cast(v, POINTER(c_char_p)).contents.value.decode('utf-8'),
-            MpvFormat.FLAG:         lambda v: bool(cast(v, POINTER(c_int)).contents.value),
-            MpvFormat.INT64:        lambda v: cast(v, POINTER(c_longlong)).contents.value,
-            MpvFormat.DOUBLE:       lambda v: cast(v, POINTER(c_double)).contents.value,
-            MpvFormat.NODE:         lambda v: MpvNode.node_cast_value(v, cast(v, POINTER(MpvNode)).contents.format.value, decoder),
-            MpvFormat.NODE_ARRAY:   lambda v: cast(v, POINTER(POINTER(MpvNodeList))).contents.contents.array_value(decoder),
-            MpvFormat.NODE_MAP:     lambda v: cast(v, POINTER(POINTER(MpvNodeList))).contents.contents.dict_value(decoder),
-            MpvFormat.BYTE_ARRAY:   lambda v: cast(v, POINTER(POINTER(MpvByteArray))).contents.contents.bytes_value(),
-            }[fmt](v)
->>>>>>> 4d620aed
 
 MpvNodeList._fields_ = [('num', c_int),
                         ('values', POINTER(MpvNode)),
